--- conflicted
+++ resolved
@@ -3,17 +3,14 @@
 
 use crate::{Code, Code::*, Multihash, MultihashDigest};
 
-<<<<<<< HEAD
 use alloc::{boxed::Box, vec::Vec};
 
-=======
 #[cfg(not(feature = "use_blake3"))]
 const HASHES: [Code; 16] = [
     Identity, Sha1, Sha2_256, Sha2_512, Sha3_512, Sha3_384, Sha3_256, Sha3_224, Keccak224,
     Keccak256, Keccak384, Keccak512, Blake2b256, Blake2b512, Blake2s128, Blake2s256,
 ];
 #[cfg(feature = "use_blake3")]
->>>>>>> 1b3e50c5
 const HASHES: [Code; 17] = [
     Identity, Sha1, Sha2_256, Sha2_512, Sha3_512, Sha3_384, Sha3_256, Sha3_224, Keccak224,
     Keccak256, Keccak384, Keccak512, Blake2b256, Blake2b512, Blake2s128, Blake2s256, Blake3,
